--- conflicted
+++ resolved
@@ -11,13 +11,11 @@
   let target: User | null = null;
   let msg = '';
   let err = '';
-<<<<<<< HEAD
   let es: EventSource | null = null;
-=======
+
   const pageSize = 20;
   let offset = 0;
   let hasMore = true;
->>>>>>> f20b95be
 
   async function search() {
     const r = await apiJSON(`/api/user-search?q=${encodeURIComponent(searchTerm)}`);
