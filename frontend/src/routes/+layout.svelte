<script lang="ts">
  import { auth } from '$lib/auth';
  import { goto } from '$app/navigation';
  import { onMount } from 'svelte';
  import '../app.css';
<<<<<<< HEAD
  import Sidebar from '$lib/Sidebar.svelte';
  import { sidebarOpen } from '$lib/sidebar';
=======
>>>>>>> 54ea2701

  function logout() {
    auth.logout();
    goto('/login');
  }

  $: user = $auth;

  onMount(() => {
    auth.init();
  });
</script>

<<<<<<< HEAD
  {#if user}
    <Sidebar />
  {/if}

  <div class={`min-h-screen flex flex-col ${user ? 'sm:ml-60' : ''}`}>
=======
  <div class="min-h-screen flex flex-col">
>>>>>>> 54ea2701
    <div class="navbar bg-base-200 shadow">
      <div class="flex-1">
        {#if user}
          <button
            class="btn btn-square btn-ghost mr-2 sm:hidden"
            on:click={() => sidebarOpen.update((v) => !v)}
          >
            <svg
              xmlns="http://www.w3.org/2000/svg"
              fill="none"
              viewBox="0 0 24 24"
              stroke="currentColor"
              class="w-6 h-6"
            >
              <path
                stroke-linecap="round"
                stroke-linejoin="round"
                stroke-width="2"
                d="M4 6h16M4 12h16M4 18h16"
              />
            </svg>
          </button>
        {/if}
        <a href="/dashboard" class="btn btn-ghost text-xl">CodeGrader</a>
        {#if user?.role === 'admin'}
          <!-- admin uses dashboard -->
        {:else if user?.role === 'teacher'}
          <a href="/classes" class="btn btn-ghost">Classes</a>
        {:else if user?.role === 'student'}
          <a href="/classes" class="btn btn-ghost">My Classes</a>
          <a href="/submissions" class="btn btn-ghost">Submissions</a>
        {/if}
      </div>
      <div class="flex-none gap-2">
        {#if user}
          <details class="dropdown dropdown-end">
            <summary class="btn" role="button">{user.role}</summary>
            <ul class="menu menu-sm dropdown-content mt-3 z-[1] p-2 shadow bg-base-100 rounded-box w-32">
              <li><button on:click={logout}>Logout</button></li>
            </ul>
          </details>
        {:else}
          <a href="/login" class="btn">Login</a>
          <a href="/register" class="btn btn-outline">Register</a>
        {/if}
      </div>
    </div>

    <main class="container mx-auto flex-1 p-4">
      <slot />
    </main>

    <footer class="footer footer-center p-4 bg-base-200 text-base-content">
      <aside>
        <p>© 2025 CodeGrader</p>
      </aside>
    </footer>
  </div>
<|MERGE_RESOLUTION|>--- conflicted
+++ resolved
@@ -3,11 +3,8 @@
   import { goto } from '$app/navigation';
   import { onMount } from 'svelte';
   import '../app.css';
-<<<<<<< HEAD
   import Sidebar from '$lib/Sidebar.svelte';
   import { sidebarOpen } from '$lib/sidebar';
-=======
->>>>>>> 54ea2701
 
   function logout() {
     auth.logout();
@@ -21,15 +18,11 @@
   });
 </script>
 
-<<<<<<< HEAD
   {#if user}
     <Sidebar />
   {/if}
 
   <div class={`min-h-screen flex flex-col ${user ? 'sm:ml-60' : ''}`}>
-=======
-  <div class="min-h-screen flex flex-col">
->>>>>>> 54ea2701
     <div class="navbar bg-base-200 shadow">
       <div class="flex-1">
         {#if user}
