--- conflicted
+++ resolved
@@ -24,12 +24,8 @@
   let percent=0
   let err=''
   let tStdin='', tStdout='', tLimit=''
-<<<<<<< HEAD
   let files: File[] = []
-=======
-  let file:File|null=null
   let templateFile:File|null=null
->>>>>>> 0b93d5ad
   let submitDialog: HTMLDialogElement;
 $: percent = assignment ? Math.round(pointsEarned / assignment.max_points * 100) : 0;
   let editing=false
