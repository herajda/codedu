@import "tailwindcss";
@plugin "daisyui";

/* Brand font: CodEdu */
@font-face {
  font-family: "CodEdu";
  src: url("/fonts/CodEdu/codedu-font.woff2") format("woff2"),
       url("/fonts/CodEdu/codedu-font.woff") format("woff");
  font-weight: 400;
  font-style: normal;
  font-display: swap;
}
@font-face {
  font-family: "CodEdu";
  src: url("/fonts/CodEdu/codedu-font.woff2") format("woff2"),
       url("/fonts/CodEdu/codedu-font.woff") format("woff");
  font-weight: 600;
  font-style: normal;
  font-display: swap;
}

:root {
  --rounded-box: 0.75rem;
  --rounded-btn: 0.6rem;
  --tab-radius: 0.6rem;

  /* Background tokens (light) */
  /* Cyan/teal futuristic palette */
  --brand-hue: 200;
  --brand-sat: 95%;
  --brand-light: 60%;
  --bg-1: hsl(210 100% 98%);
  --bg-2: hsl(190 95% 88% / 0.45);
  --bg-3: hsl(210 92% 90% / 0.45);
  --bg-4: hsl(165 85% 90% / 0.4);
  --grid-color: 0 0% 6%;
  --grid-opacity: 0.06;
  --glow: 255 255 255;

  --assignment-code-bg: #f4f4f5;
  --assignment-inline-code-bg: #ededee;
  --assignment-code-border: rgba(15, 23, 42, 0.08);
}

[data-theme='dark'] {
  /* Background tokens (dark) */
  --bg-1: hsl(220 26% 7%);
  --bg-2: hsl(210 70% 16% / 0.85);
  --bg-3: hsl(200 70% 12% / 0.8);
  --bg-4: hsl(170 70% 11% / 0.75);
  --grid-color: 200 10% 98%;
  --grid-opacity: 0.06;
  --glow: 120 230 255;

  --assignment-code-bg: rgba(148, 163, 184, 0.22);
  --assignment-inline-code-bg: rgba(148, 163, 184, 0.18);
  --assignment-code-border: rgba(148, 163, 184, 0.35);
}

html, body {
  font-family: "Inter", ui-sans-serif, system-ui, -apple-system, Segoe UI, Roboto, Helvetica, Arial, "Apple Color Emoji", "Segoe UI Emoji";
}

/* Futuristic, inspiring base – blend with dynamic background */
html, body {
  background-color: transparent;
}

/* Fallback background layer to ensure visibility even if component fails */
body::before {
  content: "";
  position: fixed;
  inset: 0;
  z-index: 0;
  pointer-events: none;
  background:
    radial-gradient(1000px 500px at 80% -10%, var(--bg-2), transparent 70%),
    radial-gradient(900px 450px at 10% 10%, var(--bg-3), transparent 60%),
    radial-gradient(800px 500px at 50% 120%, var(--bg-4), transparent 60%),
    linear-gradient(180deg, var(--bg-1), transparent 60%);
}

/* Smooth surfaces and better defaults */
.surface {
  @apply bg-base-100/60 backdrop-blur supports-[backdrop-filter]:bg-base-100/70 rounded-xl border border-base-300/60 shadow-sm;
}

.card-elevated {
  @apply rounded-xl border border-base-300/60 bg-base-100/80 backdrop-blur supports-[backdrop-filter]:bg-base-100/85 shadow-md shadow-base-300/30;
}
/* Mobile helpers to prevent horizontal overflow */
.container { max-width: 100%; }
img { max-width: 100%; height: auto; }
.break-anywhere { overflow-wrap: anywhere; word-break: break-word; }


.navbar-glass {
  @apply bg-base-100/70 backdrop-blur border-b border-base-300/60;
}
.markdown, .editor-preview, .editor-preview-side {
  line-height: 1.5;
  color: #000; /* Ensure markdown text is black in both viewer and EasyMDE preview */
}
.markdown p,
.editor-preview p,
.editor-preview-side p {
  /* Normalize paragraph spacing inside markdown blocks */
  margin: 0.25rem 0;
}
.markdown > :first-child,
.editor-preview > :first-child,
.editor-preview-side > :first-child {
  /* Remove extra space at the top of the cell */
  margin-top: 0;
}
.markdown > :last-child,
.editor-preview > :last-child,
.editor-preview-side > :last-child {
  /* Remove extra space at the bottom of the cell */
  margin-bottom: 0;
}
.markdown h1, .editor-preview h1, .editor-preview-side h1 {
  font-size: 1.5rem;
  font-weight: 700;
  margin: 0.5rem 0;
}
.markdown h2, .editor-preview h2, .editor-preview-side h2 {
  font-size: 1.25rem;
  font-weight: 600;
  margin: 0.5rem 0;
}
.markdown ul, .editor-preview ul, .editor-preview-side ul {
  list-style: disc;
  margin-left: 1.5rem;
  margin-bottom: 0.5rem;
}
.markdown ol, .editor-preview ol, .editor-preview-side ol {
  list-style: decimal;
  margin-left: 1.5rem;
  margin-bottom: 0.5rem;
}
.markdown pre,
.editor-preview pre,
.editor-preview-side pre,
<<<<<<< HEAD
.prose pre {
  background: #f0f0f0;
  border: 1px solid hsl(var(--bc) / 0.12);
=======
.prose pre,
.assignment-description :where(pre) {
  background-color: var(--assignment-code-bg, #f0f0f0);
  border: 1px solid var(--assignment-code-border, hsl(var(--bc) / 0.12));
>>>>>>> e7f6c4cc
  border-radius: 0.75rem;
  padding: 0.85rem 1rem;
  overflow-x: auto;
  font-family: "JetBrains Mono", "Fira Code", "Source Code Pro", ui-monospace, SFMono-Regular, Menlo, Monaco, Consolas, "Liberation Mono", "Courier New", monospace;
  font-size: 0.9rem;
  line-height: 1.6;
  box-shadow: none;
}
.markdown pre code,
.editor-preview pre code,
.editor-preview-side pre code,
.prose pre code {
  background: none;
  padding: 0;
  border-radius: 0;
  display: block;
}
.markdown :not(pre) > code,
.editor-preview :not(pre) > code,
.editor-preview-side :not(pre) > code,
<<<<<<< HEAD
.prose :not(pre) > code {
  background: #f0f0f0;
  border: 1px solid hsl(var(--bc) / 0.12);
=======
.prose :not(pre) > code,
.assignment-description :where(:not(pre) > code) {
  background-color: var(--assignment-inline-code-bg, #f0f0f0);
  border: 1px solid var(--assignment-code-border, hsl(var(--bc) / 0.12));
>>>>>>> e7f6c4cc
  border-radius: 0.5rem;
  padding: 0.15rem 0.4rem;
  font-family: "JetBrains Mono", "Fira Code", "Source Code Pro", ui-monospace, SFMono-Regular, Menlo, Monaco, Consolas, "Liberation Mono", "Courier New", monospace;
  font-size: 0.9rem;
}

/* Hide the top navbar when a markdown editor is in fullscreen */
body.hide-navbar .navbar {
  display: none;
}

/* Theme tweaks for dark mode */
@media (prefers-color-scheme: dark) {
<<<<<<< HEAD
  .markdown pre,
  .editor-preview pre,
  .editor-preview-side pre,
  .prose pre {
    background: rgba(255, 255, 255, 0.04);
    border-color: rgba(255, 255, 255, 0.14);
    box-shadow: none;
  }
  .markdown :not(pre) > code,
  .editor-preview :not(pre) > code,
  .editor-preview-side :not(pre) > code,
  .prose :not(pre) > code {
    background: rgba(255, 255, 255, 0.08);
    border-color: rgba(255, 255, 255, 0.18);
=======
  :root {
    --assignment-code-bg: rgba(148, 163, 184, 0.22);
    --assignment-inline-code-bg: rgba(148, 163, 184, 0.18);
    --assignment-code-border: rgba(148, 163, 184, 0.35);
>>>>>>> e7f6c4cc
  }
}

/* EasyMDE toolbar: ensure high-contrast black controls */
.editor-toolbar a,
.editor-toolbar button,
.editor-toolbar i,
.editor-toolbar .fa,
.editor-toolbar .fas,
.editor-toolbar .far,
.editor-toolbar .fal,
.editor-toolbar .fab {
  color: #000 !important;
}
.editor-toolbar a:hover,
.editor-toolbar button:hover {
  color: #000 !important;
}

/* Keep EasyMDE fullscreen below the sticky top appbar */
:root { --appbar-offset: 4rem; }
.EasyMDEContainer .editor-toolbar.fullscreen { top: var(--appbar-offset) !important; }
.EasyMDEContainer .CodeMirror-fullscreen { top: calc(var(--appbar-offset) + 50px) !important; }
.EasyMDEContainer .editor-preview-side { top: calc(var(--appbar-offset) + 50px) !important; }

/* Hide textual separator character, keep graphical separator styling */
.editor-toolbar a.separator,
.editor-toolbar .separator {
  color: transparent !important;
  font-size: 0; /* suppress any '|' text node */
}

/* In side-by-side or preview-only, also enforce black text for content */
.editor-preview,
.editor-preview-side {
  color: #000 !important;
}

/* Accent rings and focus states */
:is(button, .btn, input, textarea, select, .input, .textarea, .select):focus-visible {
  outline: none;
  box-shadow: 0 0 0 3px color-mix(in oklab, hsl(var(--p)) 60%, transparent);
}

/* Subtle animated divider utility */
.divider-glow {
  position: relative;
  height: 1px;
  background: color-mix(in oklab, hsl(var(--b3)) 40%, transparent);
}
.divider-glow::after {
  content: "";
  position: absolute; inset: 0;
  background: radial-gradient(60% 200% at 50% 50%, rgba(var(--glow),0.14), transparent 60%);
  pointer-events: none;
}

/* Navbar slight blur applied already by class; ensure layering */
.navbar-glass { backdrop-filter: saturate(120%) blur(8px); }

/* Make default cards slightly translucent for depth */
.card {
  @apply bg-base-100/80 backdrop-blur supports-[backdrop-filter]:bg-base-100/85 border border-base-300/60;
}

/* Futuristic top bar — match Sidebar glass + shadows */
.appbar {
  position: relative;
  border-radius: 1rem;
  /* Stronger, layered drop shadows to increase protrusion */
  box-shadow:
    0 10px 10px rgba(0, 0, 0, 0.10),
    0 10px 10px rgba(0, 0, 0, 0.14),
    inset 0 1px 0 rgba(255, 255, 255, 0.521);
  /* Prevent child blending artifacts with page content */
  /* Avoid paint containment to fix duplicate rendering in Chromium */
  /* Allow dropdown menus to escape the appbar bounds */
  overflow: visible;
}

/* Glass backdrop moved to pseudo-element to avoid Chromium ghosting */
.appbar::before {
  content: "";
  position: absolute;
  inset: 0;
  border-radius: inherit;
  pointer-events: none;
  background: rgba(255, 255, 255, 0.58);
  border: 1px solid rgba(255, 255, 255, 0.28);
  box-shadow: inset 0 0 0 1px rgba(255, 255, 255, 0.04);
  z-index: -1;
}

/* Dark theme glass plate adjustments */
[data-theme='dark'] .appbar {
  box-shadow:
    0 10px 22px rgba(0, 0, 0, 0.35),
    0 34px 70px rgba(0, 0, 0, 0.45),
    inset 0 1px 0 rgba(255, 255, 255, 0.06);
}
[data-theme='dark'] .appbar::before {
  background: rgba(16, 22, 28, 0.62);
  border-color: rgba(255, 255, 255, 0.08);
}

/* Light theme: make glass extra glossy/shiny */
[data-theme='light'] .appbar {
  box-shadow:
    0 12px 24px rgba(0, 0, 0, 0.02),
    0 40px 80px rgba(0, 0, 0, 0.06),
    inset 0 1px 0 rgba(255, 255, 255, 0.02),
    inset 0 18px 40px rgba(255, 255, 255, 0.01);
}
[data-theme='light'] .appbar::before {
  background: rgba(255, 255, 255, 0.32);
  border-color: rgba(255, 255, 255, 0.34);
  box-shadow: inset 0 0 0 1px rgba(255, 255, 255, 0.08);
}

.appbar::after {
  content: "";
  position: absolute;
  inset: 0;
  border-radius: inherit;
  pointer-events: none;
  background:
    linear-gradient(180deg, rgba(255,255,255,0.16), rgba(255,255,255,0.06) 24%, rgba(255,255,255,0.02) 52%, transparent 72%),
    radial-gradient(120% 60% at 50% -10%, rgba(255,255,255,0.16), transparent 60%);
  /* Avoid blend mode to prevent ghosting/phantom artifacts on hover */
  mix-blend-mode: normal;
  z-index: 0;
}

/* When scrolled: increase opacity/contrast to avoid text bleeding through */
.appbar--scrolled::before {
  background: rgba(255, 255, 255, 0.94);
  border-color: rgba(255, 255, 255, 0.50);
}
[data-theme='dark'] .appbar--scrolled::before {
  background: rgba(16, 22, 28, 0.96);
  border-color: rgba(255, 255, 255, 0.12);
}
[data-theme='light'] .appbar--scrolled::before {
  background: rgba(255, 255, 255, 0.96);
  border-color: rgba(255, 255, 255, 0.52);
}

.appbar--scrolled {
  /* Slightly stronger drop shadow when scrolled to separate from content */
  box-shadow:
    0 12px 20px rgba(0, 0, 0, 0.14),
    0 24px 48px rgba(0, 0, 0, 0.18),
    inset 0 1px 0 rgba(255, 255, 255, 0.06);
}

/* Light theme: stronger specular highlights and diagonal sheen */
[data-theme='light'] .appbar::after {
  background:
    /* top-to-bottom glossy curve */
    linear-gradient(180deg, rgba(255,255,255,0.22), rgba(255,255,255,0.10) 26%, rgba(255,255,255,0.04) 54%, transparent 76%),
    /* diagonal sheen */
    linear-gradient(115deg, rgba(255,255,255,0.18) 0%, rgba(255,255,255,0.10) 22%, rgba(255,255,255,0.04) 38%, transparent 50%),
    /* soft crown highlight */
    radial-gradient(120% 60% at 50% -10%, rgba(255,255,255,0.20), transparent 60%),
    /* small sparkle near top-left */
    radial-gradient(40% 24% at 16% 2%, rgba(255,255,255,0.24), transparent 70%);
}

/* Normalize blend mode for all children to prevent text deformation through compositing */
.appbar > * {
  mix-blend-mode: normal;
  position: relative;
  z-index: 1;
}

.brand-dot {
  width: 10px;
  height: 10px;
  border-radius: 9999px;
  background: radial-gradient(circle at 30% 30%, #00e1ff, #00b3ff 60%, transparent 61%);
  box-shadow: 0 0 12px 2px rgba(0, 200, 255, 0.4);
}

/* Ensure title is non-transparent enough over content */
.appbar-title {
  padding: 0.25rem 0.4rem;
  border-radius: 0.5rem;
  background: hsl(var(--b1) / 0.95);
}

/* Centered brand placement within appbar */
.appbar-center {
  position: absolute;
  left: 50%;
  top: 50%;
  transform: translate(-50%, -50%);
  text-decoration: none;
}

/* On auth pages (login/register) in mobile view, align logo to the left */
@media (max-width: 640px) {
  .auth-page .appbar-center {
    position: relative;
    left: 0;
    top: 0;
    transform: none;
  }
}

/* Monospaced branded logo <CodEdu> */
.logo {
  font-family: "CodEdu", ui-monospace, SFMono-Regular, Menlo, Monaco, Consolas, "Liberation Mono", "Courier New", monospace;
  letter-spacing: 0.02em;
  display: inline-flex;
  align-items: baseline;
  gap: 0.125rem;
}
.logo-bracket {
  font-family: "CodEdu", ui-monospace, SFMono-Regular, Menlo, Monaco, Consolas, "Liberation Mono", "Courier New", monospace;
  font-weight: 400; /* lighter than the main logo text */
  color: hsl(var(--bc) / 0.6); /* lighter, semi-transparent content color */
}
.logo-text { color: hsl(var(--bc)); }<|MERGE_RESOLUTION|>--- conflicted
+++ resolved
@@ -142,16 +142,10 @@
 .markdown pre,
 .editor-preview pre,
 .editor-preview-side pre,
-<<<<<<< HEAD
-.prose pre {
-  background: #f0f0f0;
-  border: 1px solid hsl(var(--bc) / 0.12);
-=======
 .prose pre,
 .assignment-description :where(pre) {
   background-color: var(--assignment-code-bg, #f0f0f0);
   border: 1px solid var(--assignment-code-border, hsl(var(--bc) / 0.12));
->>>>>>> e7f6c4cc
   border-radius: 0.75rem;
   padding: 0.85rem 1rem;
   overflow-x: auto;
@@ -172,16 +166,10 @@
 .markdown :not(pre) > code,
 .editor-preview :not(pre) > code,
 .editor-preview-side :not(pre) > code,
-<<<<<<< HEAD
-.prose :not(pre) > code {
-  background: #f0f0f0;
-  border: 1px solid hsl(var(--bc) / 0.12);
-=======
 .prose :not(pre) > code,
 .assignment-description :where(:not(pre) > code) {
   background-color: var(--assignment-inline-code-bg, #f0f0f0);
   border: 1px solid var(--assignment-code-border, hsl(var(--bc) / 0.12));
->>>>>>> e7f6c4cc
   border-radius: 0.5rem;
   padding: 0.15rem 0.4rem;
   font-family: "JetBrains Mono", "Fira Code", "Source Code Pro", ui-monospace, SFMono-Regular, Menlo, Monaco, Consolas, "Liberation Mono", "Courier New", monospace;
@@ -195,27 +183,10 @@
 
 /* Theme tweaks for dark mode */
 @media (prefers-color-scheme: dark) {
-<<<<<<< HEAD
-  .markdown pre,
-  .editor-preview pre,
-  .editor-preview-side pre,
-  .prose pre {
-    background: rgba(255, 255, 255, 0.04);
-    border-color: rgba(255, 255, 255, 0.14);
-    box-shadow: none;
-  }
-  .markdown :not(pre) > code,
-  .editor-preview :not(pre) > code,
-  .editor-preview-side :not(pre) > code,
-  .prose :not(pre) > code {
-    background: rgba(255, 255, 255, 0.08);
-    border-color: rgba(255, 255, 255, 0.18);
-=======
   :root {
     --assignment-code-bg: rgba(148, 163, 184, 0.22);
     --assignment-inline-code-bg: rgba(148, 163, 184, 0.18);
     --assignment-code-border: rgba(148, 163, 184, 0.35);
->>>>>>> e7f6c4cc
   }
 }
 
