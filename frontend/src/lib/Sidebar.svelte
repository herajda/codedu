<script lang="ts">
  import { onMount } from 'svelte';
  import { apiJSON } from '$lib/api';
  import { page } from '$app/stores';
<<<<<<< HEAD
=======
  import '@fortawesome/fontawesome-free/css/all.min.css';
>>>>>>> 10c16154
  import { sidebarOpen } from '$lib/sidebar';
  let classes:any[] = [];
  let err = '';
  onMount(async () => {
    try {
      const result = await apiJSON('/api/classes');
      classes = Array.isArray(result) ? result : [];
    } catch(e:any){ err = e.message }
  });
</script>
<aside
  class={`fixed top-0 left-0 z-40 w-60 bg-base-200 p-4 h-screen overflow-y-auto transition-transform relative
      ${$sidebarOpen ? 'block translate-x-0' : 'hidden -translate-x-full'}
      sm:block sm:translate-x-0`}
>
  <button
    class="btn btn-square btn-ghost absolute right-2 top-2 sm:hidden"
    on:click={() => sidebarOpen.set(false)}
    aria-label="Close sidebar"
  >
    <svg xmlns="http://www.w3.org/2000/svg" fill="none" viewBox="0 0 24 24" stroke="currentColor" class="w-5 h-5">
      <path stroke-linecap="round" stroke-linejoin="round" stroke-width="2" d="M6 18L18 6M6 6l12 12" />
    </svg>
  </button>
  <h2 class="font-bold mb-2">Classes</h2>
  <ul class="menu">
    {#each classes as c}
      <li>
        <a
          class={$page.params.id == c.id.toString() ? 'active' : ''}
          href={`/classes/${c.id}`}
          on:click={() => sidebarOpen.set(false)}
        >{c.name}</a>
      </li>
    {/each}
    {#if !classes.length && !err}
      <li><i>No classes</i></li>
    {/if}
  </ul>
  {#if err}<p class="text-error mt-2">{err}</p>{/if}
</aside><|MERGE_RESOLUTION|>--- conflicted
+++ resolved
@@ -2,10 +2,7 @@
   import { onMount } from 'svelte';
   import { apiJSON } from '$lib/api';
   import { page } from '$app/stores';
-<<<<<<< HEAD
-=======
   import '@fortawesome/fontawesome-free/css/all.min.css';
->>>>>>> 10c16154
   import { sidebarOpen } from '$lib/sidebar';
   let classes:any[] = [];
   let err = '';
