<script lang="ts">
import { onMount } from 'svelte';
import { page } from '$app/stores';
import { goto } from '$app/navigation';
import { get } from 'svelte/store';
import { auth } from '$lib/auth';
import { apiJSON, apiFetch } from '$lib/api';
import '@fortawesome/fontawesome-free/css/all.min.css';

let id = $page.params.id;
$: if ($page.params.id !== id) { id = $page.params.id; load(currentParent); }
const role: string = get(auth)?.role ?? '';

let items:any[] = [];
let breadcrumbs:{id:number|null,name:string}[] = [{id:null,name:'🏠'}];
let currentParent:number|null = null;
let loading = false;
let err = '';
let uploadInput: HTMLInputElement;

function isImage(name: string) {
  const ext = name.split('.').pop()?.toLowerCase();
  return ['png','jpg','jpeg','gif','webp','svg'].includes(ext ?? '');
}

function iconClass(name: string) {
  const ext = name.split('.').pop()?.toLowerCase();
  switch (ext) {
    case 'pdf':
      return 'fa-file-pdf text-error';
    case 'png':
    case 'jpg':
    case 'jpeg':
    case 'gif':
      return 'fa-file-image text-success';
    case 'zip':
    case 'tar':
    case 'gz':
      return 'fa-file-zipper';
    case 'ipynb':
      return 'fa-book text-secondary';
    case 'js':
    case 'ts':
    case 'svelte':
    case 'py':
    case 'go':
    case 'java':
    case 'cpp':
      return 'fa-file-code text-primary';
    default:
      return 'fa-file';
  }
}

function open(item: any) {
  if (item.is_dir) openDir(item);
<<<<<<< HEAD
  else if (item.name.toLowerCase().endsWith('.ipynb') || isImage(item.name))
    window.open(`/files/${item.id}`, '_blank');
=======
  else if (item.name.toLowerCase().endsWith('.ipynb'))
    goto(`/files/${item.id}`);
>>>>>>> 1490a3eb
  else window.open(`/api/files/${item.id}`, '_blank');
}

async function load(parent:number|null){
  loading = true; err='';
  try{
    const q = parent===null ? '' : `?parent=${parent}`;
    items = await apiJSON(`/api/classes/${id}/files${q}`);
    currentParent = parent;
  }catch(e:any){ err = e.message }
  loading = false;
}

async function openDir(item:any){
  breadcrumbs = [...breadcrumbs, {id:item.id,name:item.name}];
  await load(item.id);
}

function crumbTo(i:number){
  const b = breadcrumbs[i];
  breadcrumbs = breadcrumbs.slice(0,i+1);
  load(b.id);
}

async function upload(){
  if(!uploadInput.files?.length) return;
  const fd = new FormData();
  if(currentParent!==null) fd.append('parent_id', String(currentParent));
  fd.append('file', uploadInput.files[0]);
  await apiFetch(`/api/classes/${id}/files`,{method:'POST',body:fd});
  uploadInput.value='';
  await load(currentParent);
}

async function createDir(name:string){
  await apiFetch(`/api/classes/${id}/files`, {
    method: 'POST',
    headers: { 'Content-Type': 'application/json' },
    body: JSON.stringify({ name, parent_id: currentParent, is_dir: true })
  });
  await load(currentParent);
}

function promptDir(){
  const nm = prompt('Folder name');
  if(nm) createDir(nm);
}

async function del(item:any){
  if(!confirm('Delete?')) return;
  await apiFetch(`/api/files/${item.id}`,{method:'DELETE'});
  await load(currentParent);
}

async function rename(item:any){
  const nm = prompt('New name', item.name);
  if(!nm) return;
  await apiFetch(`/api/files/${item.id}`,{method:'PUT',headers:{'Content-Type':'application/json'},body:JSON.stringify({name:nm})});
  await load(currentParent);
}

onMount(()=>load(null));
</script>

<nav class="mb-4 sticky top-16 z-40 bg-base-200 rounded-box shadow px-4 py-2 flex items-center justify-between flex-wrap gap-2">
  <ul class="flex flex-wrap gap-1 text-sm items-center">
    {#each breadcrumbs as b,i}
      <li class="after:mx-1 after:content-['/'] last:after:hidden">
        <a
          href="#"
          class="link px-2 py-1 rounded hover:bg-base-300"
          on:click|preventDefault={() => crumbTo(i)}
          >{b.name}</a
        >
      </li>
    {/each}
  </ul>
  {#if role==='teacher' || role==='admin'}
    <div class="flex items-center gap-2">
      <input type="file" bind:this={uploadInput} class="hidden" on:change={upload} />
      <button class="btn btn-sm btn-circle" on:click={() => uploadInput.click()} title="Upload file">
        <i class="fa-solid fa-upload"></i>
      </button>
      <button class="btn btn-sm btn-circle" on:click={promptDir} title="New folder">
        <i class="fa-solid fa-folder-plus"></i>
      </button>
    </div>
  {/if}
</nav>

{#if loading}
<p>Loading…</p>
{:else if err}
<p class="text-error">{err}</p>
{:else}
<div class="grid gap-4 grid-cols-2 sm:grid-cols-3 md:grid-cols-4 lg:grid-cols-6 mb-4">
  {#each items as it}
    <div class="relative border rounded p-3 flex flex-col items-center group hover:shadow cursor-pointer" on:click={() => open(it)}>
      <div class="text-5xl mb-2">
        {#if it.is_dir}
          <i class="fa-solid fa-folder text-warning"></i>
        {:else if isImage(it.name)}
          <img src={`/api/files/${it.id}`} alt={it.name} class="w-16 h-16 object-cover rounded" />
        {:else}
          <i class="fa-solid {iconClass(it.name)}"></i>
        {/if}
      </div>
      <span class="text-sm text-center break-all">{it.name}</span>
      {#if role==='teacher' || role==='admin'}
        <div class="absolute top-1 right-1 hidden group-hover:flex gap-1">
          <button class="btn btn-xs btn-circle" title="Rename" on:click|stopPropagation={() => rename(it)}>
            <i class="fa-solid fa-pen"></i>
          </button>
          <button class="btn btn-xs btn-circle btn-error" title="Delete" on:click|stopPropagation={() => del(it)}>
            <i class="fa-solid fa-trash"></i>
          </button>
        </div>
      {/if}
    </div>
  {/each}
  {#if !items.length}
    <p class="col-span-full"><i>Empty</i></p>
  {/if}
</div>
{/if}<|MERGE_RESOLUTION|>--- conflicted
+++ resolved
@@ -54,13 +54,8 @@
 
 function open(item: any) {
   if (item.is_dir) openDir(item);
-<<<<<<< HEAD
   else if (item.name.toLowerCase().endsWith('.ipynb') || isImage(item.name))
-    window.open(`/files/${item.id}`, '_blank');
-=======
-  else if (item.name.toLowerCase().endsWith('.ipynb'))
     goto(`/files/${item.id}`);
->>>>>>> 1490a3eb
   else window.open(`/api/files/${item.id}`, '_blank');
 }
 
