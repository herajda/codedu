<script lang="ts">
  import { onMount } from 'svelte'
  import { get } from 'svelte/store'
  import { auth } from '../lib/auth'
  import { apiFetch, apiJSON } from '../lib/api'

  export let params:{id:string}

  const role = get(auth)?.role!

  let assignment:any=null
  let tests:any[]=[] // teacher/admin only
  let submissions:any[]=[]
  let err=''
  let tStdin='', tStdout='', tLimit=''
  let file:File|null=null

  async function load(){
    err=''
    try{
      const data = await apiJSON(`/api/assignments/${params.id}`)
      assignment = data.assignment
      if(role==='student') submissions = data.submissions ?? []
      else tests = data.tests ?? []
    }catch(e:any){ err=e.message }
  }

  onMount(load)

  async function addTest(){
    try{
      await apiFetch(`/api/assignments/${params.id}/tests`,{
        method:'POST',
        headers:{'Content-Type':'application/json'},
        body:JSON.stringify({stdin:tStdin, expected_stdout:tStdout, time_limit_ms: parseInt(tLimit) || undefined})
      })
      tStdin=tStdout=tLimit=''
      await load()
    }catch(e:any){ err=e.message }
  }

  async function submit(){
    if(!file) return
    const fd = new FormData()
    fd.append('file', file)
    try{
      await apiFetch(`/api/assignments/${params.id}/submissions`,{method:'POST', body:fd})
      file=null
      alert('Uploaded!')
    }catch(e:any){ err=e.message }
  }
</script>

{#if !assignment}
  <p>Loading…</p>
{:else}
  <h1>{assignment.title}</h1>
  <p>{assignment.description}</p>
  <p><strong>Deadline:</strong> {new Date(assignment.deadline).toLocaleString()}</p>
  <p><strong>Max points:</strong> {assignment.max_points}</p>
  <p><strong>Policy:</strong> {assignment.grading_policy}</p>

  {#if role !== 'student'}
    <h2>Tests</h2>
    <ul>
<<<<<<< HEAD
      {#each tests ?? [] as t}
        <li><pre>{t.stdin}</pre>→<pre>{t.expected_stdout}</pre> <span>({t.time_limit_ms} ms)</span></li>
=======
      {#each tests ?? [] as t, i}
        <li>Test {i + 1}: <pre>{t.stdin}</pre>→<pre>{t.expected_stdout}</pre></li>
>>>>>>> 2c7946da
      {/each}
      {#if !(tests && tests.length)}<i>No tests</i>{/if}
    </ul>
  {/if}

  {#if role==='student'}
    <h3>Your submissions</h3>
    <ul>
      {#each submissions as s}
        <li>
          <a href={`#/submissions/${s.id}`}>{new Date(s.created_at).toLocaleString()}</a>
          &nbsp;– {s.status}
        </li>
      {/each}
      {#if !submissions.length}<i>No submissions yet</i>{/if}
    </ul>
  {/if}

  {#if role==='teacher' || role==='admin'}
    <h3>Add test</h3>
    <input placeholder="stdin" bind:value={tStdin}>
    <br>
    <input placeholder="expected stdout" bind:value={tStdout}>
    <br>
    <input placeholder="time limit (ms)" bind:value={tLimit}>
    <br>
    <button on:click={addTest}>Add</button>
  {/if}

  {#if role==='student'}
    <h3>Submit solution</h3>
    <input type="file" accept=".py" on:change={e=>file=(e.target as HTMLInputElement).files?.[0] || null}>
    <button disabled={!file} on:click={submit}>Upload</button>
  {/if}

  {#if err}<p style="color:red">{err}</p>{/if}
{/if}

<style>
pre{display:inline;margin:0 0.5rem;padding:0.2rem;background:#eee}
</style><|MERGE_RESOLUTION|>--- conflicted
+++ resolved
@@ -63,13 +63,8 @@
   {#if role !== 'student'}
     <h2>Tests</h2>
     <ul>
-<<<<<<< HEAD
       {#each tests ?? [] as t}
-        <li><pre>{t.stdin}</pre>→<pre>{t.expected_stdout}</pre> <span>({t.time_limit_ms} ms)</span></li>
-=======
-      {#each tests ?? [] as t, i}
-        <li>Test {i + 1}: <pre>{t.stdin}</pre>→<pre>{t.expected_stdout}</pre></li>
->>>>>>> 2c7946da
+        <li><pre>{i + 1}</pre>→<pre>{t.expected_stdout}</pre> <span>({t.time_limit_ms} ms)</span></li>
       {/each}
       {#if !(tests && tests.length)}<i>No tests</i>{/if}
     </ul>
