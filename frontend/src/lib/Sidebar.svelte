--- conflicted
+++ resolved
@@ -2,11 +2,8 @@
   import { onMount } from 'svelte';
   import { apiJSON } from '$lib/api';
   import { page } from '$app/stores';
-<<<<<<< HEAD
   import '@fortawesome/fontawesome-free/css/all.min.css';
-=======
   import { sidebarOpen } from '$lib/sidebar';
->>>>>>> eaf8b4e8
   let classes:any[] = [];
   let err = '';
   onMount(async () => {
@@ -35,19 +32,10 @@
     {#each classes as c}
       <li>
         <a
-<<<<<<< HEAD
-          class={`flex items-center gap-2 ${$page.params.id == c.id.toString() ? 'bg-primary/20 font-semibold' : ''}`}
-          href={`/classes/${c.id}`}
-        >
-          <i class="fa-solid fa-book"></i>
-          {c.name}
-        </a>
-=======
           class={$page.params.id == c.id.toString() ? 'active' : ''}
           href={`/classes/${c.id}`}
           on:click={() => sidebarOpen.set(false)}
         >{c.name}</a>
->>>>>>> eaf8b4e8
       </li>
     {/each}
     {#if !classes.length && !err}
