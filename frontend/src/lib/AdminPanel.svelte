--- conflicted
+++ resolved
@@ -262,18 +262,11 @@
       <div class="card-body">
         <h2 class="card-title mb-2">{t('frontend/src/lib/AdminPanel.svelte::platform_stats_title')}</h2>
         <div class="stats stats-vertical sm:stats-horizontal shadow">
-<<<<<<< HEAD
           <div class="stat"><div class="stat-figure"><Users2 class="w-5 h-5" /></div><div class="stat-title">{t('frontend/src/lib/AdminPanel.svelte::users_stat_title')}</div><div class="stat-value">{users.length}</div></div>
           <div class="stat"><div class="stat-figure"><GraduationCap class="w-5 h-5" /></div><div class="stat-title">{t('frontend/src/lib/AdminPanel.svelte::teachers_stat_title')}</div><div class="stat-value">{teachers.length}</div></div>
+          <div class="stat"><div class="stat-figure"><Users2 class="w-5 h-5" /></div><div class="stat-title">Online</div><div class="stat-value">{onlineUsers.length}</div></div>
           <div class="stat"><div class="stat-figure"><School class="w-5 h-5" /></div><div class="stat-title">{t('frontend/src/lib/AdminPanel.svelte::classes_stat_title')}</div><div class="stat-value">{classes.length}</div></div>
           <div class="stat"><div class="stat-figure"><BookOpen class="w-5 h-5" /></div><div class="stat-title">{t('frontend/src/lib/AdminPanel.svelte::assignments_stat_title')}</div><div class="stat-value">{assignments.length}</div></div>
-=======
-          <div class="stat"><div class="stat-figure"><Users2 class="w-5 h-5" /></div><div class="stat-title">Users</div><div class="stat-value">{users.length}</div></div>
-          <div class="stat"><div class="stat-figure"><GraduationCap class="w-5 h-5" /></div><div class="stat-title">Teachers</div><div class="stat-value">{teachers.length}</div></div>
-          <div class="stat"><div class="stat-figure"><Users2 class="w-5 h-5" /></div><div class="stat-title">Online</div><div class="stat-value">{onlineUsers.length}</div></div>
-          <div class="stat"><div class="stat-figure"><School class="w-5 h-5" /></div><div class="stat-title">Classes</div><div class="stat-value">{classes.length}</div></div>
-          <div class="stat"><div class="stat-figure"><BookOpen class="w-5 h-5" /></div><div class="stat-title">Assignments</div><div class="stat-value">{assignments.length}</div></div>
->>>>>>> 5753efe2
         </div>
       </div>
     </div>
@@ -355,23 +348,14 @@
   <div class="card bg-base-100 shadow">
     <div class="card-body">
       <div class="flex items-center gap-2 justify-between flex-wrap mb-3">
-<<<<<<< HEAD
-        <h2 class="card-title">{t('frontend/src/lib/AdminPanel.svelte::users_card_title')}</h2>
-=======
-        <h2 class="card-title">Users <span class="text-sm font-normal text-base-content/60">({onlineUsers.length} online)</span></h2>
->>>>>>> 5753efe2
+        <h2 class="card-title">{t('frontend/src/lib/AdminPanel.svelte::users_card_title')}<span class="text-sm font-normal text-base-content/60">({onlineUsers.length} online)</span></h2>
         <div class="flex items-center gap-2">
           <label class="input input-bordered input-sm flex items-center gap-2">
             <Search class="w-4 h-4" aria-hidden="true" />
             <input class="grow" placeholder={t('frontend/src/lib/AdminPanel.svelte::search_users_placeholder')} bind:value={userQuery} />
           </label>
-<<<<<<< HEAD
           <button class="btn btn-sm" on:click={exportUsersCSV}>{t('frontend/src/lib/AdminPanel.svelte::export_csv_button')}</button>
-          <button class="btn btn-ghost btn-sm" on:click={loadUsers}><RefreshCw class="w-4 h-4" /></button>
-=======
-          <button class="btn btn-sm" on:click={exportUsersCSV}>Export CSV</button>
           <button class="btn btn-ghost btn-sm" on:click={refreshUsers}><RefreshCw class="w-4 h-4" /></button>
->>>>>>> 5753efe2
         </div>
       </div>
       <div class="overflow-x-auto">
