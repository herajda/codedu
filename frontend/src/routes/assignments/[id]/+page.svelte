<script lang="ts">
import { onMount, onDestroy, tick } from 'svelte'
  import { auth } from '$lib/auth'
import { apiFetch, apiJSON } from '$lib/api'
import { createEventSource } from '$lib/sse'
import { MarkdownEditor } from '$lib'
import { marked } from 'marked'
import { formatDateTime } from "$lib/date";
import DOMPurify from 'dompurify'
import { goto } from '$app/navigation'
import { page } from '$app/stores'



$: id = $page.params.id
let role = '';
$: role = $auth?.role ?? '';

  let assignment:any=null
  let tests:any[]=[] // teacher/admin only
  let submissions:any[]=[] // student submissions
  let latestSub:any=null
  let results:any[]=[]
  let esCtrl:{close:()=>void}|null=null
  let allSubs:any[]=[]     // teacher view
  let students:any[]=[]    // class roster for teacher
  let progress:any[]=[]    // computed progress per student
  let expanded:number|null=null
  let progressDetails:HTMLDetailsElement;
  let pointsEarned=0
  let done=false
  let percent=0
  let err=''
  let tStdin='', tStdout='', tLimit='', tWeight='1'
  let files: File[] = []
  let templateFile:File|null=null
  let unittestFile:File|null=null
  let submitDialog: HTMLDialogElement;
  let testsDialog: HTMLDialogElement;
$: percent = assignment ? Math.round(pointsEarned / assignment.max_points * 100) : 0;
  let editing=false
  let eTitle='', eDesc='', eDeadline='', ePoints=0, ePolicy='all_or_nothing', eShowTraceback=false
  let safeDesc=''
$: safeDesc = assignment ? DOMPurify.sanitize(marked.parse(assignment.description) as string) : ''

  async function publish(){
    try{
      await apiFetch(`/api/assignments/${id}/publish`,{method:'PUT'})
      await load()
    }catch(e:any){ err=e.message }
  }

  async function load(){
    err=''
    try{
      const data = await apiJSON(`/api/assignments/${id}`)
      assignment = data.assignment
      if(role==='student') {
        submissions = data.submissions ?? []
        latestSub = submissions[0] ?? null
        results = []
        if(latestSub){
          const subData = await apiJSON(`/api/submissions/${latestSub.id}`)
          results = subData.results ?? []
        }
        const best = submissions.reduce((m:number,s:any)=>{
          const p = s.override_points ?? s.points ?? 0
          return p>m ? p : m
        },0)
        pointsEarned = best
        done = best >= assignment.max_points
      } else {
        tests = data.tests ?? []
        allSubs = data.submissions ?? []
        const cls = await apiJSON(`/api/classes/${assignment.class_id}`)
        students = cls.students ?? []
        progress = students.map((s:any)=>{
          const subs = allSubs.filter((x:any)=>x.student_id===s.id)
          const latest = subs[0]
          return {student:s, latest, all: subs}
        })
      }
    }catch(e:any){ err=e.message }
  }

<<<<<<< HEAD
  onMount(() => {
    load()
    esCtrl = createEventSource(
      '/api/events',
      (src) => {
    src.addEventListener('status', (ev) => {
=======
  onMount(async () => {
    await load()
    if(typeof sessionStorage!=='undefined'){
      const open = sessionStorage.getItem(`assign-${id}-details-open`)
      if(open==='1') progressDetails.open = true
      const saved = sessionStorage.getItem(`assign-${id}-expanded`)
      if(saved) expanded = parseInt(saved)
      await tick()
      const scroll = sessionStorage.getItem(`assign-${id}-scroll`)
      if(scroll) window.scrollTo(0, parseInt(scroll))
    }
    window.addEventListener('beforeunload', saveState)
    
    es = new EventSource('/api/events')
    es.addEventListener('status', (ev) => {
>>>>>>> 61a9f2fe
      const d = JSON.parse((ev as MessageEvent).data)
      if(latestSub && d.submission_id===latestSub.id){
        latestSub.status = d.status
        if(d.status!== 'running') load()
      }
    })
    src.addEventListener('result', (ev) => {
      const d = JSON.parse((ev as MessageEvent).data)
      if(latestSub && d.submission_id===latestSub.id){
        results = [...results, d]
      }
    })
      },
      {
        onError: (m) => { err = m },
        onOpen: () => { err = '' }
      }
    )
  })

<<<<<<< HEAD
  onDestroy(()=>{esCtrl?.close()})
=======
  onDestroy(()=>{
    es?.close()
    window.removeEventListener('beforeunload', saveState)
  })
>>>>>>> 61a9f2fe

  async function addTest(){
    try{
      await apiFetch(`/api/assignments/${id}/tests`,{
        method:'POST',
        headers:{'Content-Type':'application/json'},
        body:JSON.stringify({stdin:tStdin, expected_stdout:tStdout, weight: parseFloat(tWeight) || 1, time_limit_sec: parseFloat(tLimit) || undefined})
      })
      tStdin=tStdout=tLimit=''
      tWeight='1'
      await load()
    }catch(e:any){ err=e.message }
  }

  async function uploadTemplate(){
    if(!templateFile) return
    const fd = new FormData()
    fd.append('file', templateFile)
    try{
      await apiFetch(`/api/assignments/${id}/template`,{method:'POST', body:fd})
      templateFile=null
      await load()
    }catch(e:any){ err=e.message }
  }

  async function uploadUnitTests(){
    if(!unittestFile) return
    const fd = new FormData()
    fd.append('file', unittestFile)
    try{
      await apiFetch(`/api/assignments/${id}/tests/upload`,{method:'POST', body:fd})
      unittestFile=null
      await load()
    }catch(e:any){ err=e.message }
  }

  async function downloadTemplate(){
    try{
      const res = await apiFetch(`/api/assignments/${id}/template`)
      if(!res.ok) throw new Error('download failed')
      const blob = await res.blob()
      const url = URL.createObjectURL(blob)
      const a = document.createElement('a')
      a.href = url
      a.download = assignment.template_path.split('/').pop()
      document.body.appendChild(a)
      a.click()
      a.remove()
      URL.revokeObjectURL(url)
    }catch(e:any){ err=e.message }
  }

  function startEdit(){
    editing=true
    eTitle=assignment.title
    eDesc=assignment.description
    eDeadline=assignment.deadline.slice(0,16)
    ePoints=assignment.max_points
    ePolicy=assignment.grading_policy
    eShowTraceback=assignment.show_traceback
  }

  async function saveEdit(){
    try{
      if(new Date(eDeadline)<new Date() && !confirm('The deadline is in the past. Continue?')) return
      await apiFetch(`/api/assignments/${id}`,{
        method:'PUT',
        headers:{'Content-Type':'application/json'},
        body:JSON.stringify({
          title:eTitle,
          description:eDesc,
          deadline:new Date(eDeadline).toISOString(),
          max_points:Number(ePoints),
          grading_policy:ePolicy,
          show_traceback:eShowTraceback
        })
      })
      editing=false
      await load()
    }catch(e:any){ err=e.message }
  }

  async function delAssignment(){
    if(!confirm('Delete this assignment?')) return
    try{
      await apiFetch(`/api/assignments/${id}`,{method:'DELETE'})
      goto(`/classes/${assignment.class_id}`)
    }catch(e:any){ err=e.message }
  }

  async function delTest(tid:number){
    if(!confirm('Delete this test?')) return
    try{
      await apiFetch(`/api/tests/${tid}`,{method:'DELETE'})
      await load()
    }catch(e:any){ err=e.message }
  }

  function saveState(){
    if(typeof sessionStorage==='undefined') return
    sessionStorage.setItem(`assign-${id}-expanded`, expanded===null ? '' : String(expanded))
    sessionStorage.setItem(`assign-${id}-details-open`, progressDetails?.open ? '1' : '0')
    sessionStorage.setItem(`assign-${id}-scroll`, String(window.scrollY))
  }

  function toggleStudent(id:number){
    expanded = expanded===id ? null : id
    progressDetails.open = true
    saveState()
  }

  function statusColor(s:string){
    if(s==='completed') return 'badge-success';
    if(s==='running') return 'badge-info';
    if(s==='failed') return 'badge-error';
    if(s==='passed') return 'badge-success';
    if(s==='wrong_output') return 'badge-error';
    if(s==='runtime_error') return 'badge-error';
    if(s==='time_limit_exceeded' || s==='memory_limit_exceeded') return 'badge-warning';
    return '';
  }

  async function submit(){
    if(files.length === 0) return
    const fd = new FormData()
    for(const f of files){
      fd.append('files', f)
    }
    try{
      await apiFetch(`/api/assignments/${id}/submissions`,{method:'POST', body:fd})
      files = []
      submitDialog.close()
      alert('Uploaded!')
      await load()
    }catch(e:any){ err=e.message }
  }

  function openSubmitModal(){
    submitDialog.showModal()
  }

  function openTestsModal(){
    testsDialog.showModal()
  }

  async function updateTest(t:any){
    try{
      await apiFetch(`/api/tests/${t.id}`,{
        method:'PUT',
        headers:{'Content-Type':'application/json'},
        body:JSON.stringify({stdin:t.stdin, expected_stdout:t.expected_stdout, weight: parseFloat(t.weight) || 1, time_limit_sec: parseFloat(t.time_limit_sec) || undefined})
      })
      await load()
    }catch(e:any){ err=e.message }
  }
</script>

{#if !assignment}
  <p>Loading…</p>
{:else}
  {#if editing}
    <div class="card bg-base-100 shadow mb-4">
      <div class="card-body space-y-3">
        <h1 class="card-title">Edit assignment</h1>
        <input class="input input-bordered w-full" bind:value={eTitle} placeholder="Title" required>
        <MarkdownEditor bind:value={eDesc} placeholder="Description" />
        <input type="number" min="1" class="input input-bordered w-full" bind:value={ePoints} placeholder="Max points" required>
        <select class="select select-bordered w-full" bind:value={ePolicy}>
          <option value="all_or_nothing">all_or_nothing</option>
          <option value="weighted">weighted</option>
        </select>
        <input type="datetime-local" class="input input-bordered w-full" bind:value={eDeadline} required>
        <label class="flex items-center gap-2">
          <input type="checkbox" class="checkbox" bind:checked={eShowTraceback}>
          <span class="label-text">Show traceback to students</span>
        </label>
        <div class="card-actions justify-end">
          <button class="btn btn-primary" on:click={saveEdit}>Save</button>
          <button class="btn" on:click={()=>editing=false}>Cancel</button>
        </div>
      </div>
    </div>
  {:else}
    <div class="card bg-base-100 shadow mb-4">
      <div class="card-body space-y-2">
        <div class="flex justify-between items-start">
          <h1 class="card-title text-2xl">{assignment.title}</h1>
          {#if role==='student'}
            <div class="flex items-center gap-2">
              <div class="radial-progress text-primary" style="--value:{percent};" aria-valuenow={percent} role="progressbar">{percent}%</div>
              <span class="font-semibold">{pointsEarned} / {assignment.max_points} pts</span>
            </div>
          {/if}
        </div>
        <div class="markdown">{@html safeDesc}</div>
        <p><strong>Deadline:</strong> {formatDateTime(assignment.deadline)}</p>
        <p><strong>Max points:</strong> {assignment.max_points}</p>
        <p><strong>Policy:</strong> {assignment.grading_policy}</p>
        {#if assignment.template_path}
          <a class="link" href={`/api/assignments/${id}/template`} on:click|preventDefault={downloadTemplate}>Download template</a>
        {/if}
        {#if role==='teacher' || role==='admin'}
          <div class="mt-2 space-x-2">
            <input type="file" class="file-input file-input-bordered" on:change={e=>templateFile=(e.target as HTMLInputElement).files?.[0] || null}>
            <button class="btn" on:click={uploadTemplate} disabled={!templateFile}>Upload template</button>
          </div>
        {/if}
        {#if done}
          <span class="badge badge-success">Done</span>
        {/if}
        {#if role==='teacher' || role==='admin'}
          <div class="card-actions justify-end">
            <button class="btn" on:click={openTestsModal}>Manage tests</button>
            <button class="btn" on:click={startEdit}>Edit</button>
            <button class="btn btn-error" on:click={delAssignment}>Delete</button>
          </div>
        {/if}
      </div>
    </div>
  {/if}

  <!-- tests list moved to modal -->

{#if role==='teacher' || role==='admin'}
  <details class="mb-4" bind:this={progressDetails} on:toggle={saveState}>
    <summary class="cursor-pointer font-semibold">Student progress</summary>
    <div class="overflow-x-auto mt-2">
      <table class="table table-zebra">
        <thead>
          <tr><th>Student</th><th>Status</th><th>Last submission</th></tr>
        </thead>
        <tbody>
          {#each progress as p (p.student.id)}
            <tr class="cursor-pointer" on:click={() => toggleStudent(p.student.id)}>
              <td>{p.student.name ?? p.student.email}</td>
              <td><span class={`badge ${statusColor(p.latest ? p.latest.status : 'none')}`}>{p.latest ? p.latest.status : 'none'}</span></td>
              <td>{p.latest ? formatDateTime(p.latest.created_at) : '-'}</td>
            </tr>
            {#if expanded === p.student.id}
              <tr>
                <td colspan="3">
                  {#if p.all && p.all.length}
                    <ul class="timeline timeline-vertical timeline-compact m-0 p-0">
                      {#each p.all as s, i}
                        <li>
                          {#if i !== 0}<hr />{/if}
                          <div class="timeline-middle">
                            {#if s.status === 'completed' || s.status === 'passed'}
                              <svg xmlns="http://www.w3.org/2000/svg" viewBox="0 0 20 20" fill="currentColor" class="h-5 w-5 text-success">
                                <path fill-rule="evenodd" d="M10 18a8 8 0 100-16 8 8 0 000 16zm3.857-9.809a.75.75 0 00-1.214-.882l-3.483 4.79-1.88-1.88a.75.75 0 10-1.06 1.061l2.5 2.5a.75.75 0 001.137-.089l4-5.5z" clip-rule="evenodd" />
                              </svg>
                            {:else}
                              <svg xmlns="http://www.w3.org/2000/svg" viewBox="0 0 20 20" fill="currentColor" class="h-5 w-5 text-error">
                                <path fill-rule="evenodd" d="M10 18a8 8 0 1 0 0-16 8 8 0 0 0 0 16ZM8.28 7.22a.75.75 0 0 0-1.06 1.06L8.94 10l-1.72 1.72a.75.75 0 1 0 1.06 1.06L10 11.06l1.72 1.72a.75.75 0 1 0 1.06-1.06L11.06 10l1.72-1.72a.75.75 0 0 0-1.06-1.06L10 8.94 8.28 7.22Z" clip-rule="evenodd" />
                              </svg>
                            {/if}
                          </div>
                          <div class="timeline-end timeline-box flex items-center m-0">
                            <a class="link" href={`/submissions/${s.id}`} on:click={saveState}>{formatDateTime(s.created_at)}</a>
                          </div>
                          {#if i !== p.all.length - 1}<hr />{/if}
                        </li>
                      {/each}
                    </ul>
                  {:else}
                    <i>No submissions</i>
                  {/if}
                </td>
              </tr>
            {/if}
          {/each}
          {#if !progress.length}
            <tr><td colspan="3"><i>No students</i></td></tr>
          {/if}
        </tbody>
      </table>
    </div>
  </details>
{/if}

  {#if role==='student'}
    <div class="card bg-base-100 shadow mb-4">
      <div class="card-body space-y-2">
        <h3 class="card-title">Your submissions</h3>
        <details class="mt-2">
          <summary class="cursor-pointer">View table</summary>
          <div class="overflow-x-auto mt-2">
          <table class="table table-zebra">
            <thead>
              <tr><th>Date</th><th>Status</th><th></th></tr>
            </thead>
            <tbody>
              {#each submissions as s}
                <tr>
                  <td>{formatDateTime(s.created_at)}</td>
                  <td><span class={`badge ${statusColor(s.status)}`}>{s.status}</span></td>
                  <td><a href={`/submissions/${s.id}`} class="btn btn-sm btn-outline">view</a></td>
                </tr>
              {/each}
              {#if !submissions.length}
                <tr><td colspan="3"><i>No submissions yet</i></td></tr>
              {/if}
            </tbody>
          </table>
          </div>
        </details>
        <button class="btn" on:click={openSubmitModal}>Submit new solution</button>
      </div>
    </div>
    {#if latestSub}
    <div class="card bg-base-100 shadow mb-4">
      <div class="card-body space-y-2">
        <h3 class="card-title">Latest submission results</h3>
        <p>Status: <span class={`badge ${statusColor(latestSub.status)}`}>{latestSub.status}</span></p>
        <details class="mt-2">
          <summary class="cursor-pointer">View results</summary>
          <div class="overflow-x-auto mt-2">
          <table class="table table-zebra">
            <thead>
              <tr><th>Test</th><th>Status</th><th>Runtime (ms)</th><th>Exit</th><th>Traceback</th></tr>
            </thead>
            <tbody>
              {#each results as r, i}
                <tr>
                  <td>{i+1}</td>
                  <td><span class={`badge ${statusColor(r.status)}`}>{r.status}</span></td>
                  <td>{r.runtime_ms}</td>
                  <td>{r.exit_code}</td>
                  <td><pre class="whitespace-pre-wrap max-w-xs overflow-x-auto">{r.stderr}</pre></td>
                </tr>
              {/each}
              {#if !results.length}
                <tr><td colspan="5"><i>No results yet</i></td></tr>
              {/if}
            </tbody>
          </table>
          </div>
        </details>
      </div>
    </div>
    {/if}
  {/if}

{#if role==='teacher' || role==='admin'}
    {#if !assignment.published}
      <button class="btn btn-secondary mb-4" on:click={publish}>Publish assignment</button>
    {/if}
{/if}

  <dialog bind:this={submitDialog} class="modal">
    <div class="modal-box w-11/12 max-w-md space-y-2">
      <h3 class="font-bold text-lg">Submit solution</h3>
      <input type="file" accept=".py" multiple class="file-input file-input-bordered w-full" on:change={e=>files=Array.from((e.target as HTMLInputElement).files||[])}>
      <div class="modal-action">
        <button class="btn" on:click={submit} disabled={!files.length}>Upload</button>
      </div>
    </div>
    <form method="dialog" class="modal-backdrop"><button>close</button></form>
  </dialog>

  <dialog bind:this={testsDialog} class="modal">
    <div class="modal-box w-11/12 max-w-xl space-y-4">
      <h3 class="font-bold text-lg mb-2">Manage tests</h3>
      <p class="text-sm text-gray-500">Specify the program input, expected output and time limit in seconds.</p>
      <div class="space-y-4 max-h-60 overflow-y-auto">
        {#each tests as t, i}
          <div class="border rounded p-2 space-y-2">
            <div class="font-semibold">Test {i+1}
              {#if t.unittest_name}
                <span class="badge badge-outline ml-2">{t.unittest_name}</span>
              {/if}
            </div>
            {#if !t.unittest_name}
              <label class="form-control w-full space-y-1">
                <span class="label-text">Input</span>
                <input class="input input-bordered w-full" placeholder="stdin" bind:value={t.stdin}>
              </label>
              <label class="form-control w-full space-y-1">
                <span class="label-text">Expected output</span>
                <input class="input input-bordered w-full" placeholder="expected stdout" bind:value={t.expected_stdout}>
              </label>
            {/if}
            <label class="form-control w-full space-y-1">
              <span class="label-text">Time limit (s)</span>
              <input class="input input-bordered w-full" placeholder="seconds" bind:value={t.time_limit_sec}>
            </label>
            <label class="form-control w-full space-y-1">
              <span class="label-text">Weight</span>
              <input class="input input-bordered w-full" placeholder="points" bind:value={t.weight}>
            </label>
            <div class="flex justify-end gap-2">
              <button class="btn btn-sm" on:click={()=>updateTest(t)}>Save</button>
              <button class="btn btn-sm btn-error" on:click={()=>delTest(t.id)}>Delete</button>
            </div>
          </div>
        {/each}
        {#if !(tests && tests.length)}<p><i>No tests</i></p>{/if}
      </div>
      <div class="border-t pt-2 space-y-2">
        <h4 class="font-semibold">Add test</h4>
        <label class="form-control w-full space-y-1">
          <span class="label-text">Input</span>
          <input class="input input-bordered w-full" placeholder="stdin" bind:value={tStdin}>
        </label>
        <label class="form-control w-full space-y-1">
          <span class="label-text">Expected output</span>
          <input class="input input-bordered w-full" placeholder="expected stdout" bind:value={tStdout}>
        </label>
        <label class="form-control w-full space-y-1">
          <span class="label-text">Time limit (s)</span>
          <input class="input input-bordered w-full" placeholder="seconds" bind:value={tLimit}>
        </label>
        <label class="form-control w-full space-y-1">
          <span class="label-text">Weight</span>
          <input class="input input-bordered w-full" placeholder="points" bind:value={tWeight}>
        </label>
      <div class="modal-action">
        <button class="btn btn-primary" on:click={addTest} disabled={!tStdin || !tStdout}>Add</button>
      </div>
      <h4 class="font-semibold mt-4">Upload unittest file</h4>
      <input type="file" accept=".py" class="file-input file-input-bordered w-full" on:change={e=>unittestFile=(e.target as HTMLInputElement).files?.[0] || null}>
      <div class="modal-action">
        <button class="btn" on:click={uploadUnitTests} disabled={!unittestFile}>Upload</button>
      </div>
      </div>
    </div>
    <form method="dialog" class="modal-backdrop"><button>close</button></form>
  </dialog>

  {#if err}<p style="color:red">{err}</p>{/if}
{/if}

<style>
pre{display:inline;margin:0 0.5rem;padding:0.2rem;background:#eee}
</style><|MERGE_RESOLUTION|>--- conflicted
+++ resolved
@@ -83,14 +83,7 @@
     }catch(e:any){ err=e.message }
   }
 
-<<<<<<< HEAD
-  onMount(() => {
-    load()
-    esCtrl = createEventSource(
-      '/api/events',
-      (src) => {
-    src.addEventListener('status', (ev) => {
-=======
+
   onMount(async () => {
     await load()
     if(typeof sessionStorage!=='undefined'){
@@ -106,7 +99,6 @@
     
     es = new EventSource('/api/events')
     es.addEventListener('status', (ev) => {
->>>>>>> 61a9f2fe
       const d = JSON.parse((ev as MessageEvent).data)
       if(latestSub && d.submission_id===latestSub.id){
         latestSub.status = d.status
@@ -127,14 +119,11 @@
     )
   })
 
-<<<<<<< HEAD
-  onDestroy(()=>{esCtrl?.close()})
-=======
+
   onDestroy(()=>{
     es?.close()
     window.removeEventListener('beforeunload', saveState)
   })
->>>>>>> 61a9f2fe
 
   async function addTest(){
     try{
