--- conflicted
+++ resolved
@@ -2,10 +2,7 @@
   import { onMount } from 'svelte';
   import { apiJSON } from '$lib/api';
   import { page } from '$app/stores';
-<<<<<<< HEAD
-=======
   import '@fortawesome/fontawesome-free/css/all.min.css';
->>>>>>> 54ea2701
   import { sidebarOpen } from '$lib/sidebar';
   let classes:any[] = [];
   let err = '';
@@ -17,11 +14,7 @@
   });
 </script>
 <aside
-<<<<<<< HEAD
   class={`fixed top-0 left-0 z-40 w-60 bg-base-200 p-4 h-screen overflow-y-auto transition-transform
-=======
-  class={`fixed top-0 left-0 z-40 w-60 bg-base-200 p-4 h-screen overflow-y-auto transition-transform relative
->>>>>>> 54ea2701
       ${$sidebarOpen ? 'block translate-x-0' : 'hidden -translate-x-full'}
       sm:block sm:translate-x-0`}
 >
