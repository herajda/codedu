package main

import (
	"fmt"
	"time"

	"github.com/gin-contrib/sse"
	"golang.org/x/crypto/bcrypt"
)

type User struct {
	ID           int       `db:"id"`
	Email        string    `db:"email"`
	PasswordHash string    `db:"password_hash"`
	Name         *string   `db:"name"`
	Role         string    `db:"role"`
	BkClass      *string   `db:"bk_class"`
	BkUID        *string   `db:"bk_uid"`
	CreatedAt    time.Time `db:"created_at"`
}

type Assignment struct {
	ID            int       `db:"id" json:"id"`
	Title         string    `db:"title" json:"title"`
	Description   string    `db:"description" json:"description"`
	CreatedBy     int       `db:"created_by" json:"created_by"`
	Deadline      time.Time `db:"deadline" json:"deadline"`
	MaxPoints     int       `db:"max_points" json:"max_points"`
	GradingPolicy string    `db:"grading_policy" json:"grading_policy"`
	Published     bool      `db:"published" json:"published"`
	ShowTraceback bool      `db:"show_traceback" json:"show_traceback"`
	TemplatePath  *string   `db:"template_path" json:"template_path"`
	CreatedAt     time.Time `db:"created_at" json:"created_at"`
	UpdatedAt     time.Time `db:"updated_at" json:"updated_at"`
	ClassID       int       `db:"class_id" json:"class_id"`
}
type Class struct {
	ID        int       `db:"id"        json:"id"`
	Name      string    `db:"name"      json:"name"`
	TeacherID int       `db:"teacher_id" json:"teacher_id"`
	CreatedAt time.Time `db:"created_at" json:"created_at"`
	UpdatedAt time.Time `db:"updated_at" json:"updated_at"`
}

type Submission struct {
	ID           int       `db:"id" json:"id"`
	AssignmentID int       `db:"assignment_id" json:"assignment_id"`
	StudentID    int       `db:"student_id" json:"student_id"`
	CodePath     string    `db:"code_path" json:"code_path"`
	CodeContent  string    `db:"code_content" json:"code_content"`
	Status       string    `db:"status" json:"status"`
	Points       *float64  `db:"points" json:"points"`
	OverridePts  *float64  `db:"override_points" json:"override_points"`
	CreatedAt    time.Time `db:"created_at" json:"created_at"`
	UpdatedAt    time.Time `db:"updated_at" json:"updated_at"`
}

type TestCase struct {
	ID             int       `db:"id" json:"id"`
	AssignmentID   int       `db:"assignment_id" json:"assignment_id"`
	Stdin          string    `db:"stdin" json:"stdin"`
	ExpectedStdout string    `db:"expected_stdout" json:"expected_stdout"`
	Weight         float64   `db:"weight" json:"weight"`
	TimeLimitSec   float64   `db:"time_limit_sec" json:"time_limit_sec"`
	MemoryLimitKB  int       `db:"memory_limit_kb" json:"memory_limit_kb"`
	CreatedAt      time.Time `db:"created_at" json:"created_at"`
	UpdatedAt      time.Time `db:"updated_at" json:"updated_at"`
}

// ──────────────────────────────────────────────────────
// admin helpers
// ──────────────────────────────────────────────────────

type UserSummary struct {
	ID        int       `db:"id"         json:"id"`
	Email     string    `db:"email"      json:"email"`
	Name      *string   `db:"name"       json:"name"`
	Role      string    `db:"role"       json:"role"`
	CreatedAt time.Time `db:"created_at" json:"created_at"`
}

func ListUsers() ([]UserSummary, error) {
	list := []UserSummary{}
	err := DB.Select(&list,
		`SELECT id,email,name,role,created_at
                  FROM users
             ORDER BY created_at`)
	return list, err
}

func UpdateUserRole(id int, role string) error {
	// only three legal roles
	switch role {
	case "student", "teacher", "admin":
	default:
		return fmt.Errorf("invalid role")
	}
	_, err := DB.Exec(`UPDATE users SET role=$1 WHERE id=$2`, role, id)
	return err
}

func ListAllClasses() ([]Class, error) {
	var cls []Class
	err := DB.Select(&cls,
		`SELECT * FROM classes ORDER BY created_at DESC`)
	return cls, err
}

// ──────────────────────────────────────────────────────────────────────────────
// assignments
// ──────────────────────────────────────────────────────────────────────────────
func CreateAssignment(a *Assignment) error {
	const q = `
          INSERT INTO assignments (title, description, created_by, deadline, max_points, grading_policy, published, show_traceback, template_path, class_id)
          VALUES ($1,$2,$3,$4,$5,$6,$7,$8,$9,$10)
          RETURNING id, created_at, updated_at`
	return DB.QueryRow(q,
		a.Title, a.Description, a.CreatedBy, a.Deadline,
		a.MaxPoints, a.GradingPolicy, a.Published, a.ShowTraceback, a.TemplatePath, a.ClassID,
	).Scan(&a.ID, &a.CreatedAt, &a.UpdatedAt)
}

// ListAssignments returns all assignments.
func ListAssignments(role string, userID int) ([]Assignment, error) {
	list := []Assignment{}
	query := `
    SELECT a.id, a.title, a.description, a.created_by, a.deadline,
           a.max_points, a.grading_policy, a.published, a.show_traceback, a.template_path,
           a.created_at, a.updated_at, a.class_id
      FROM assignments a`
	var args []any
	switch role {
	case "teacher":
		query += ` JOIN classes c ON c.id = a.class_id
                WHERE c.teacher_id = $1`
		args = append(args, userID)
	case "student":
		query += ` JOIN class_students cs ON cs.class_id = a.class_id
                WHERE cs.student_id = $1 AND a.published = true`
		args = append(args, userID)
	default:
		// admin gets everything
	}
	query += " ORDER BY a.created_at DESC"
	err := DB.Select(&list, query, args...)
	return list, err
}

// GetAssignment looks up one assignment by ID.
func GetAssignment(id int) (*Assignment, error) {
	var a Assignment
	err := DB.Get(&a, `
    SELECT id, title, description, created_by, deadline, max_points, grading_policy, published, show_traceback, template_path, created_at, updated_at, class_id
      FROM assignments
     WHERE id = $1`, id)
	if err != nil {
		return nil, err
	}
	return &a, nil
}

// GetAssignmentForSubmission retrieves the assignment associated with a submission.
func GetAssignmentForSubmission(subID int) (*Assignment, error) {
	var a Assignment
	err := DB.Get(&a, `
        SELECT a.id, a.title, a.description, a.created_by, a.deadline,
               a.max_points, a.grading_policy, a.published, a.show_traceback, a.template_path,
               a.created_at, a.updated_at, a.class_id
          FROM assignments a
          JOIN submissions s ON s.assignment_id = a.id
         WHERE s.id=$1`, subID)
	if err != nil {
		return nil, err
	}
	return &a, nil
}

// UpdateAssignment modifies title/description/deadline of an existing assignment.
func UpdateAssignment(a *Assignment) error {
	res, err := DB.Exec(`
    UPDATE assignments
       SET title=$1, description=$2, deadline=$3,
           max_points=$4, grading_policy=$5, show_traceback=$6,
           updated_at=now()
     WHERE id=$7`,
		a.Title, a.Description, a.Deadline,
		a.MaxPoints, a.GradingPolicy, a.ShowTraceback,
		a.ID)
	if err != nil {
		return err
	}
	if cnt, _ := res.RowsAffected(); cnt == 0 {
		return fmt.Errorf("no rows updated")
	}
	return nil
}

// DeleteAssignment removes an assignment (and cascades test_cases/submissions).
func DeleteAssignment(id int) error {
	_, err := DB.Exec(`DELETE FROM assignments WHERE id=$1`, id)
	return err
}

// SetAssignmentPublished updates the published flag on an assignment.
func SetAssignmentPublished(id int, published bool) error {
	_, err := DB.Exec(`UPDATE assignments SET published=$1, updated_at=now() WHERE id=$2`, published, id)
	return err
}

func UpdateAssignmentTemplate(id int, path *string) error {
	_, err := DB.Exec(`UPDATE assignments SET template_path=$1, updated_at=now() WHERE id=$2`, path, id)
	return err
}

// IsTeacherOfAssignment checks whether the given teacher owns the class the
// assignment belongs to.
func IsTeacherOfAssignment(aid, teacherID int) (bool, error) {
	var x int
	err := DB.Get(&x, `SELECT 1 FROM assignments a JOIN classes c ON c.id=a.class_id
                WHERE a.id=$1 AND c.teacher_id=$2`, aid, teacherID)
	if err != nil {
		return false, err
	}
	return true, nil
}

// IsStudentOfAssignment checks whether the student is enrolled in the class the
// assignment belongs to.
func IsStudentOfAssignment(aid, studentID int) (bool, error) {
	var x int
	err := DB.Get(&x, `SELECT 1 FROM assignments a JOIN class_students cs ON cs.class_id=a.class_id
                WHERE a.id=$1 AND cs.student_id=$2`, aid, studentID)
	if err != nil {
		return false, err
	}
	return true, nil
}

func CreateTeacher(email, hash string, bkUID *string) error {
	_, err := DB.Exec(`
        INSERT INTO users (email, password_hash, role, bk_uid)
        VALUES ($1,$2,'teacher',$3)`, email, hash, bkUID)
	return err
}

// FindUserByBkUID returns a user identified by the Bakaláři UID.
func FindUserByBkUID(uid string) (*User, error) {
	var u User
	err := DB.Get(&u, `SELECT id, email, password_hash, name, role, bk_class, bk_uid, created_at
                            FROM users WHERE bk_uid=$1`, uid)
	if err != nil {
		return nil, err
	}
	return &u, nil
}

// createStudentWithID inserts a new student and returns its database ID.
func createStudentWithID(email, hash string, name, bkClass, bkUID *string) (int, error) {
	var id int
	err := DB.QueryRow(`
                INSERT INTO users (email, password_hash, name, role, bk_class, bk_uid)
                VALUES ($1,$2,$3,'student',$4,$5)
                RETURNING id`, email, hash, name, bkClass, bkUID).Scan(&id)
	return id, err
}

// EnsureStudentForBk ensures a student exists for the given Bakaláři UID
// and returns the local user ID.
func EnsureStudentForBk(uid, cls, name string) (int, error) {
	u, err := FindUserByBkUID(uid)
	if err == nil {
		if cls != "" && (u.BkClass == nil || *u.BkClass != cls) {
			_, _ = DB.Exec(`UPDATE users SET bk_class=$1 WHERE id=$2`, cls, u.ID)
			u.BkClass = &cls
		}
		if name != "" && (u.Name == nil || *u.Name != name) {
			_, _ = DB.Exec(`UPDATE users SET name=$1 WHERE id=$2`, name, u.ID)
			u.Name = &name
		}
		return u.ID, nil
	}
	// not found
	hash, _ := bcrypt.GenerateFromPassword([]byte(uid), bcrypt.DefaultCost)
	return createStudentWithID(uid, string(hash), &name, &cls, &uid)
}

func CreateClass(c *Class) error {
	return DB.QueryRow(`
        INSERT INTO classes (name, teacher_id)
        VALUES ($1,$2)
        RETURNING id, created_at, updated_at`,
		c.Name, c.TeacherID,
	).Scan(&c.ID, &c.CreatedAt, &c.UpdatedAt)
}

func UpdateClassName(id, teacherID int, name string) error {
	if teacherID != 0 {
		var x int
		if err := DB.Get(&x, `SELECT 1 FROM classes WHERE id=$1 AND teacher_id=$2`, id, teacherID); err != nil {
			return err
		}
	}
	res, err := DB.Exec(`UPDATE classes SET name=$1, updated_at=now() WHERE id=$2`, name, id)
	if err != nil {
		return err
	}
	if cnt, _ := res.RowsAffected(); cnt == 0 {
		return fmt.Errorf("no rows updated")
	}
	return nil
}

func DeleteClass(id, teacherID int) error {
	if teacherID != 0 {
		var x int
		if err := DB.Get(&x, `SELECT 1 FROM classes WHERE id=$1 AND teacher_id=$2`, id, teacherID); err != nil {
			return err
		}
	}
	_, err := DB.Exec(`DELETE FROM classes WHERE id=$1`, id)
	return err
}

func AddStudentsToClass(classID, teacherID int, studentIDs []int) error {
	if teacherID != 0 {
		var x int
		if err := DB.Get(&x, `SELECT 1 FROM classes WHERE id=$1 AND teacher_id=$2`, classID, teacherID); err != nil {
			return err
		}
	}
	tx, err := DB.Beginx()
	if err != nil {
		return err
	}
	for _, sid := range studentIDs {
		if _, err = tx.Exec(`
            INSERT INTO class_students (class_id, student_id)
            VALUES ($1,$2) ON CONFLICT DO NOTHING`, classID, sid); err != nil {
			tx.Rollback()
			return err
		}
	}
	return tx.Commit()
}

func ListClassesForTeacher(teacherID int) ([]Class, error) {
	var cls []Class
	err := DB.Select(&cls, `
                SELECT * FROM classes
                 WHERE teacher_id = $1
                 ORDER BY created_at DESC`, teacherID)
	return cls, err
}

func ListClassesForStudent(studentID int) ([]Class, error) {
	var cls []Class
	err := DB.Select(&cls, `
        SELECT c.* FROM classes c
        JOIN class_students cs ON cs.class_id = c.id
        WHERE cs.student_id = $1
        ORDER BY c.created_at DESC`, studentID)
	return cls, err
}

func ListAllStudents() ([]Student, error) {
	list := []Student{}
	err := DB.Select(&list, `
            SELECT id, email, name FROM users
             WHERE role = 'student'
             ORDER BY email`)
	return list, err
}

// ──────────────────────────────────────────────────────────────────────────────
// classes – helpers for detail view
// ──────────────────────────────────────────────────────────────────────────────
type Student struct {
	ID    int     `db:"id"    json:"id"`
	Email string  `db:"email" json:"email"`
	Name  *string `db:"name"  json:"name"`
}

type ClassDetail struct {
	Class       `json:"class"`
	Teacher     Student      `json:"teacher"`
	Students    []Student    `json:"students"`
	Assignments []Assignment `json:"assignments"`
}

func GetClassDetail(id int, role string, userID int) (*ClassDetail, error) {
	// 1) Class meta -------------------------------------------------------
	var cls Class
	switch role {
	case "teacher":
		if err := DB.Get(&cls, `SELECT * FROM classes WHERE id=$1 AND teacher_id=$2`, id, userID); err != nil {
			return nil, err
		}
	case "student":
		if err := DB.Get(&cls, `SELECT c.* FROM classes c JOIN class_students cs ON cs.class_id=c.id WHERE c.id=$1 AND cs.student_id=$2`, id, userID); err != nil {
			return nil, err
		}
	default:
		if err := DB.Get(&cls, `SELECT * FROM classes WHERE id = $1`, id); err != nil {
			return nil, err
		}
	}

	// 2) Teacher (one row) -----------------------------------------------------
	var teacher Student // reuse tiny struct {id,email,name}
	if err := DB.Get(&teacher,
		`SELECT id, email, name FROM users WHERE id = $1`,
		cls.TeacherID); err != nil {
		return nil, err
	}

	// 3) Students (many) -------------------------------------------------------
	var students []Student
	if err := DB.Select(&students, `
               SELECT u.id, u.email, u.name
                 FROM users u
                 JOIN class_students cs ON cs.student_id = u.id
                WHERE cs.class_id = $1
                ORDER BY u.email`,
		id); err != nil {
		return nil, err
	}

	// 4) Assignments (many) ----------------------------------------------------
	var asg []Assignment
	query := `
                SELECT id, title, description, created_by, deadline,
                       max_points, grading_policy, published, template_path,
                       created_at, updated_at, class_id
                  FROM assignments
                 WHERE class_id = $1`
	if role == "student" {
		query += " AND published = true"
	}
	query += " ORDER BY deadline ASC"
	if err := DB.Select(&asg, query, id); err != nil {
		return nil, err
	}

	// 5) Assemble --------------------------------------------------------------
	return &ClassDetail{
		Class:       cls,
		Teacher:     teacher,
		Students:    students,
		Assignments: asg,
	}, nil
}

func RemoveStudentFromClass(classID, teacherID, studentID int) error {
	if teacherID == 0 {
		_, err := DB.Exec(`DELETE FROM class_students WHERE class_id=$1 AND student_id=$2`, classID, studentID)
		return err
	}
	_, err := DB.Exec(`DELETE FROM class_students cs USING classes c
                        WHERE cs.class_id=$1 AND cs.student_id=$2 AND c.id=cs.class_id AND c.teacher_id=$3`,
		classID, studentID, teacherID)
	return err
}

func DeleteUser(id int) error {
	_, err := DB.Exec(`DELETE FROM users WHERE id=$1`, id)
	return err
}

func ListSubmissionsForStudent(studentID int) ([]Submission, error) {
	subs := []Submission{}
	err := DB.Select(&subs, `
               SELECT id, assignment_id, student_id, code_path, code_content, status, points, override_points, created_at, updated_at
                 FROM submissions
                WHERE student_id = $1
                ORDER BY created_at DESC`, studentID)
	return subs, err
}

func CreateSubmission(s *Submission) error {
	const q = `
          INSERT INTO submissions (assignment_id, student_id, code_path, code_content)
          SELECT $1,$2,$3,$4
            WHERE EXISTS (
                SELECT 1 FROM assignments a
                JOIN class_students cs ON cs.class_id = a.class_id
               WHERE a.id=$1 AND cs.student_id=$2)
          RETURNING id, status, created_at, updated_at`
	return DB.QueryRow(q, s.AssignmentID, s.StudentID, s.CodePath, s.CodeContent).
		Scan(&s.ID, &s.Status, &s.CreatedAt, &s.UpdatedAt)
}

type SubmissionWithReason struct {
	Submission
	FailureReason *string `db:"failure_reason" json:"failure_reason,omitempty"`
}

// SubmissionWithStudent includes the submitting student's email.
type SubmissionWithStudent struct {
	Submission
	StudentEmail  string  `db:"email" json:"student_email"`
	StudentName   *string `db:"name" json:"student_name"`
	FailureReason *string `db:"failure_reason" json:"failure_reason,omitempty"`
}

func ListSubmissionsForAssignmentAndStudent(aid, sid int) ([]SubmissionWithReason, error) {
	subs := []SubmissionWithReason{}
	err := DB.Select(&subs, `
               SELECT id, assignment_id, student_id, code_path, code_content, status, points, override_points, created_at, updated_at,
                      (SELECT r.status FROM results r
                         WHERE r.submission_id = submissions.id AND r.status <> 'passed'
                         ORDER BY r.id LIMIT 1) AS failure_reason
                 FROM submissions
                WHERE assignment_id=$1 AND student_id=$2
                ORDER BY created_at DESC`, aid, sid)
	return subs, err
}

// ListSubmissionsForAssignment returns all submissions for a given assignment
// along with each student's email and first failing result.
func ListSubmissionsForAssignment(aid int) ([]SubmissionWithStudent, error) {
	subs := []SubmissionWithStudent{}
	err := DB.Select(&subs, `
               SELECT s.id, s.assignment_id, s.student_id, s.code_path, s.code_content, s.status, s.points, s.override_points, s.created_at, s.updated_at,
                     u.email, u.name,
                     (SELECT r.status FROM results r
                        WHERE r.submission_id = s.id AND r.status <> 'passed'
                         ORDER BY r.id LIMIT 1) AS failure_reason
                 FROM submissions s
                 JOIN users u ON u.id = s.student_id
                WHERE s.assignment_id = $1
                ORDER BY s.created_at DESC`, aid)
	return subs, err
}

func CreateTestCase(tc *TestCase) error {
	if tc.TimeLimitSec == 0 {
		tc.TimeLimitSec = 1
	}
	const q = `
          INSERT INTO test_cases (assignment_id, stdin, expected_stdout, weight, time_limit_sec)
          VALUES ($1,$2,$3,$4,$5)
          RETURNING id, weight, time_limit_sec, memory_limit_kb, created_at, updated_at`
	return DB.QueryRow(q, tc.AssignmentID, tc.Stdin, tc.ExpectedStdout, tc.Weight, tc.TimeLimitSec).
		Scan(&tc.ID, &tc.Weight, &tc.TimeLimitSec, &tc.MemoryLimitKB, &tc.CreatedAt, &tc.UpdatedAt)
}

// UpdateTestCase modifies stdin/stdout/time limit of an existing test case.
func UpdateTestCase(tc *TestCase) error {
	if tc.TimeLimitSec == 0 {
		tc.TimeLimitSec = 1
	}
	res, err := DB.Exec(`
                UPDATE test_cases
                   SET stdin=$1, expected_stdout=$2, weight=$3, time_limit_sec=$4,
                       updated_at=now()
                 WHERE id=$5`,
		tc.Stdin, tc.ExpectedStdout, tc.Weight, tc.TimeLimitSec, tc.ID)
	if err != nil {
		return err
	}
	if cnt, _ := res.RowsAffected(); cnt == 0 {
		return fmt.Errorf("no rows updated")
	}
	return nil
}

func ListTestCases(assignmentID int) ([]TestCase, error) {
	list := []TestCase{}
	err := DB.Select(&list, `
                SELECT id, assignment_id, stdin, expected_stdout, weight, time_limit_sec, memory_limit_kb, created_at, updated_at
                  FROM test_cases
                 WHERE assignment_id = $1
                 ORDER BY id`, assignmentID)
	return list, err
}

func DeleteTestCase(id int) error {
	_, err := DB.Exec(`DELETE FROM test_cases WHERE id=$1`, id)
	return err
}

// ──────────────────────────────────────────────────────
// submissions – helpers for grading
// ──────────────────────────────────────────────────────

// Result represents outcome of one test case execution.
type Result struct {
	ID           int       `db:"id" json:"id"`
	SubmissionID int       `db:"submission_id" json:"submission_id"`
	TestCaseID   int       `db:"test_case_id" json:"test_case_id"`
	Status       string    `db:"status" json:"status"`
	ActualStdout string    `db:"actual_stdout" json:"actual_stdout"`
	Stderr       string    `db:"stderr" json:"stderr"`
	ExitCode     int       `db:"exit_code" json:"exit_code"`
	RuntimeMS    int       `db:"runtime_ms" json:"runtime_ms"`
	CreatedAt    time.Time `db:"created_at" json:"created_at"`
}

func GetSubmission(id int) (*Submission, error) {
	var s Submission
	err := DB.Get(&s, `
        SELECT id, assignment_id, student_id, code_path, code_content, status, points, override_points, created_at, updated_at
          FROM submissions
         WHERE id=$1`, id)
	if err != nil {
		return nil, err
	}
	return &s, nil
}

func UpdateSubmissionStatus(id int, status string) error {
	_, err := DB.Exec(`UPDATE submissions SET status=$1, updated_at=now() WHERE id=$2`, status, id)
	if err == nil {
		broadcast(sse.Event{Event: "status", Data: map[string]any{"submission_id": id, "status": status}})
	}
	return err
}

func CreateResult(r *Result) error {
	const q = `
        INSERT INTO results (submission_id, test_case_id, status, actual_stdout, stderr, exit_code, runtime_ms)
        VALUES ($1,$2,$3,$4,$5,$6,$7)
        RETURNING id, created_at`
	err := DB.QueryRow(q, r.SubmissionID, r.TestCaseID, r.Status, r.ActualStdout, r.Stderr, r.ExitCode, r.RuntimeMS).
		Scan(&r.ID, &r.CreatedAt)
	if err == nil {
		broadcast(sse.Event{Event: "result", Data: r})
	}
	return err
}

func ListResultsForSubmission(subID int) ([]Result, error) {
	list := []Result{}
	err := DB.Select(&list, `
        SELECT id, submission_id, test_case_id, status, actual_stdout, stderr, exit_code, runtime_ms, created_at
          FROM results
         WHERE submission_id=$1
         ORDER BY id`, subID)
	return list, err
}

func SetSubmissionPoints(id int, pts float64) error {
	_, err := DB.Exec(`UPDATE submissions SET points=$1 WHERE id=$2`, pts, id)
	return err
}

func SetSubmissionOverridePoints(id int, pts *float64) error {
	_, err := DB.Exec(`UPDATE submissions SET override_points=$1 WHERE id=$2`, pts, id)
	return err
}

type ScoreCell struct {
	StudentID    int      `db:"student_id" json:"student_id"`
	AssignmentID int      `db:"assignment_id" json:"assignment_id"`
	Points       *float64 `db:"points" json:"points"`
}

type ClassProgress struct {
	Students    []Student    `json:"students"`
	Assignments []Assignment `json:"assignments"`
	Scores      []ScoreCell  `json:"scores"`
}

// GetClassProgress returns score cells for each student/assignment pair in a class.
func GetClassProgress(classID int) (*ClassProgress, error) {
	var students []Student
	if err := DB.Select(&students, `
                SELECT u.id, u.email, u.name
                  FROM users u
                  JOIN class_students cs ON cs.student_id=u.id
                 WHERE cs.class_id=$1
                 ORDER BY u.email`, classID); err != nil {
		return nil, err
	}

	var asg []Assignment
	if err := DB.Select(&asg, `
                SELECT id, title, description, created_by, deadline,
                       max_points, grading_policy, published, template_path,
                       created_at, updated_at, class_id
                  FROM assignments
                 WHERE class_id=$1
                 ORDER BY deadline ASC`, classID); err != nil {
		return nil, err
	}

	var cells []ScoreCell
	if err := DB.Select(&cells, `
                SELECT cs.student_id, a.id AS assignment_id,
                       MAX(COALESCE(s.override_points, s.points)) AS points
                  FROM class_students cs
                  JOIN assignments a ON a.class_id=cs.class_id
                  LEFT JOIN submissions s ON s.assignment_id=a.id AND s.student_id=cs.student_id
                 WHERE cs.class_id=$1
                 GROUP BY cs.student_id, a.id
                 ORDER BY cs.student_id, a.id`, classID); err != nil {
		return nil, err
	}

	return &ClassProgress{Students: students, Assignments: asg, Scores: cells}, nil
}

// ──────────────────────────────────────────
// File management
// ──────────────────────────────────────────

type ClassFile struct {
	ID        int       `db:"id" json:"id"`
	ClassID   int       `db:"class_id" json:"class_id"`
	ParentID  *int      `db:"parent_id" json:"parent_id"`
	Name      string    `db:"name" json:"name"`
	Path      string    `db:"path" json:"path"`
	IsDir     bool      `db:"is_dir" json:"is_dir"`
	Size      int       `db:"size" json:"size"`
	CreatedAt time.Time `db:"created_at" json:"created_at"`
	UpdatedAt time.Time `db:"updated_at" json:"updated_at"`
}

type ClassFileWithContent struct {
	ClassFile
	Content []byte `db:"content" json:"content"`
}

func buildFilePath(parentID *int, name string) (string, error) {
	if parentID == nil {
		return "/" + name, nil
	}
	var p string
	if err := DB.Get(&p, `SELECT path FROM class_files WHERE id=$1`, *parentID); err != nil {
		return "", err
	}
	return p + "/" + name, nil
}

func ListFiles(classID int, parentID *int) ([]ClassFile, error) {
	list := []ClassFile{}
	query := `SELECT id,class_id,parent_id,name,path,is_dir,size,created_at,updated_at
                   FROM class_files WHERE class_id=$1`
	args := []any{classID}
	if parentID == nil {
		query += ` AND parent_id IS NULL`
	} else {
		query += ` AND parent_id=$2`
		args = append(args, *parentID)
	}
	query += ` ORDER BY is_dir DESC, name`
	err := DB.Select(&list, query, args...)
	return list, err
}

<<<<<<< HEAD
func SearchFiles(classID int, term string) ([]ClassFile, error) {
        list := []ClassFile{}
        err := DB.Select(&list, `
                SELECT id,class_id,parent_id,name,path,is_dir,size,created_at,updated_at
                  FROM class_files
                 WHERE class_id=$1 AND (name ILIKE $2 OR path ILIKE $2)
                 ORDER BY is_dir DESC, path`,
                classID, "%"+term+"%")
        return list, err
=======
func ListNotebooks(classID int) ([]ClassFile, error) {
	list := []ClassFile{}
	err := DB.Select(&list, `SELECT id,class_id,parent_id,name,path,is_dir,size,created_at,updated_at
                FROM class_files
               WHERE class_id=$1 AND NOT is_dir AND lower(name) LIKE '%.ipynb'
               ORDER BY updated_at DESC`, classID)
	return list, err
>>>>>>> 46c7e510
}

func SaveFile(classID int, parentID *int, name string, data []byte, isDir bool) (*ClassFile, error) {
	path, err := buildFilePath(parentID, name)
	if err != nil {
		return nil, err
	}
	size := len(data)
	var cf ClassFile
	err = DB.QueryRow(`INSERT INTO class_files (class_id,parent_id,name,path,is_dir,content,size)
                        VALUES ($1,$2,$3,$4,$5,$6,$7)
                        RETURNING id,class_id,parent_id,name,path,is_dir,size,created_at,updated_at`,
		classID, parentID, name, path, isDir, data, size).Scan(
		&cf.ID, &cf.ClassID, &cf.ParentID, &cf.Name, &cf.Path, &cf.IsDir, &cf.Size, &cf.CreatedAt, &cf.UpdatedAt)
	if err != nil {
		return nil, err
	}
	return &cf, nil
}

func GetFile(id int) (*ClassFileWithContent, error) {
	var cf ClassFileWithContent
	err := DB.Get(&cf, `SELECT id,class_id,parent_id,name,path,is_dir,size,created_at,updated_at,content FROM class_files WHERE id=$1`, id)
	if err != nil {
		return nil, err
	}
	return &cf, nil
}

func RenameFile(id int, newName string) error {
	var f ClassFile
	if err := DB.Get(&f, `SELECT id,class_id,parent_id,name,path FROM class_files WHERE id=$1`, id); err != nil {
		return err
	}
	newPath, err := buildFilePath(f.ParentID, newName)
	if err != nil {
		return err
	}
	tx, err := DB.Beginx()
	if err != nil {
		return err
	}
	if _, err := tx.Exec(`UPDATE class_files SET name=$1, path=$2 WHERE id=$3`, newName, newPath, id); err != nil {
		tx.Rollback()
		return err
	}
	oldPrefix := f.Path + "/"
	newPrefix := newPath + "/"
	rows := []ClassFile{}
	if err := tx.Select(&rows, `SELECT id,path FROM class_files WHERE class_id=$1 AND path LIKE $2`, f.ClassID, oldPrefix+"%"); err == nil {
		for _, r := range rows {
			np := newPrefix + r.Path[len(oldPrefix):]
			if _, err := tx.Exec(`UPDATE class_files SET path=$1 WHERE id=$2`, np, r.ID); err != nil {
				tx.Rollback()
				return err
			}
		}
	}
	return tx.Commit()
}

func DeleteFile(id int) error {
	var f ClassFile
	if err := DB.Get(&f, `SELECT class_id,path FROM class_files WHERE id=$1`, id); err != nil {
		return err
	}
	_, err := DB.Exec(`DELETE FROM class_files WHERE class_id=$1 AND (id=$2 OR path LIKE $3)`, f.ClassID, id, f.Path+"/%")
	return err
}

func UpdateFileContent(id int, data []byte) error {
	_, err := DB.Exec(`UPDATE class_files SET content=$1, size=$2, updated_at=now() WHERE id=$3`, data, len(data), id)
	return err
}

func IsTeacherOfClass(cid, teacherID int) (bool, error) {
	var x int
	err := DB.Get(&x, `SELECT 1 FROM classes WHERE id=$1 AND teacher_id=$2`, cid, teacherID)
	if err != nil {
		return false, err
	}
	return true, nil
}

func IsStudentOfClass(cid, studentID int) (bool, error) {
	var x int
	err := DB.Get(&x, `SELECT 1 FROM class_students WHERE class_id=$1 AND student_id=$2`, cid, studentID)
	if err != nil {
		return false, err
	}
	return true, nil
}<|MERGE_RESOLUTION|>--- conflicted
+++ resolved
@@ -748,7 +748,6 @@
 	return list, err
 }
 
-<<<<<<< HEAD
 func SearchFiles(classID int, term string) ([]ClassFile, error) {
         list := []ClassFile{}
         err := DB.Select(&list, `
@@ -758,7 +757,8 @@
                  ORDER BY is_dir DESC, path`,
                 classID, "%"+term+"%")
         return list, err
-=======
+}
+
 func ListNotebooks(classID int) ([]ClassFile, error) {
 	list := []ClassFile{}
 	err := DB.Select(&list, `SELECT id,class_id,parent_id,name,path,is_dir,size,created_at,updated_at
@@ -766,7 +766,6 @@
                WHERE class_id=$1 AND NOT is_dir AND lower(name) LIKE '%.ipynb'
                ORDER BY updated_at DESC`, classID)
 	return list, err
->>>>>>> 46c7e510
 }
 
 func SaveFile(classID int, parentID *int, name string, data []byte, isDir bool) (*ClassFile, error) {
